[package]
authors = ["MaidSafe Developers <dev@maidsafe.net>"]
description = "Safe Network Client"
documentation = "https://docs.rs/sn_node"
edition = "2021"
homepage = "https://maidsafe.net"
license = "GPL-3.0"
name = "sn_client"
readme = "README.md"
repository = "https://github.com/maidsafe/safe_network"
version = "0.110.1-rc.1"

[features]
default = []
local-discovery = ["sn_networking/local-discovery"]
open-metrics = ["sn_networking/open-metrics", "prometheus-client"]
test-utils = ["sn_peers_acquisition", "eyre"]
# required to pass on flag to node builds
websockets = ["sn_networking/websockets", "sn_protocol/websockets"]


[dependencies]
tokio = { version = "1.35.0", features = [
    "io-util",
    "macros",
    "rt",
    "sync",
    "time",
] }
bip39 = "2.0.0"
curv = { version = "0.10.1", package = "sn_curv", default-features = false, features = [
    "num-bigint",
] }
eip2333 = { version = "0.2.1", package = "sn_bls_ckd" }
async-trait = "0.1"
backoff = { version = "0.4.0", features = ["tokio"] }
bls = { package = "blsttc", version = "8.0.1" }
bytes = { version = "1.0.1", features = ["serde"] }
crdts = "7.3.2"
custom_debug = "~0.6.1"
futures = "~0.3.13"
hex = "~0.4.3"
itertools = "~0.12.1"
libp2p = { version = "0.53", features = ["identify"] }
petgraph = { version = "0.6.4", features = ["serde-1"] }
prometheus-client = { version = "0.22", optional = true }
rand = { version = "~0.8.5", features = ["small_rng"] }
rayon = "1.8.0"
rmp-serde = "1.1.1"
self_encryption = "~0.29.0"
serde = { version = "1.0.133", features = ["derive", "rc"] }
<<<<<<< HEAD
sn_networking = { path = "../sn_networking", version = "0.18.1-rc.1" }
sn_protocol = { path = "../sn_protocol", version = "0.17.9-rc.1" }
sn_registers = { path = "../sn_registers", version = "0.3.19-rc.1" }
sn_transfers = { path = "../sn_transfers", version = "0.19.1-rc.1" }
=======
sn_networking = { path = "../sn_networking", version = "0.18.1" }
sn_protocol = { path = "../sn_protocol", version = "0.17.8" }
sn_registers = { path = "../sn_registers", version = "0.3.18" }
sn_transfers = { path = "../sn_transfers", version = "0.19.0" }
>>>>>>> 7d1ab72e
tempfile = "3.6.0"
thiserror = "1.0.23"
tiny-keccak = "~2.0.2"
tracing = { version = "~0.1.26" }
xor_name = "5.0.0"
sn_peers_acquisition = { path = "../sn_peers_acquisition", version = "0.5.1-rc.1", optional = true }
eyre = { version = "0.6.8", optional = true }

[dev-dependencies]
assert_matches = "1.5.0"
dirs-next = "~2.0.0"
# add rand to libp2p
libp2p-identity = { version = "0.2.7", features = ["rand"] }
sn_client = { path = "../sn_client", features = ["test-utils"] }
sn_logging = { path = "../sn_logging", version = "0.2.34-rc.1" }
sn_registers = { path = "../sn_registers", version = "0.3.19-rc.1", features = [
    "test-utils",
] }

[lints]
workspace = true

# to allow wasm compilation
[lib]
crate-type = ["cdylib", "rlib"]

[target.'cfg(target_arch = "wasm32")'.dependencies]
getrandom = { version = "0.2.12", features = ["js"] }
wasm-bindgen = "0.2.90"
wasm-bindgen-futures = "0.4.40"
sn_peers_acquisition = { path = "../sn_peers_acquisition", version = "0.5.1-rc.1" }
console_error_panic_hook = "0.1.6"
tracing-wasm = "0.2.1"
wasmtimer = "0.2.0"
web-sys = { version = "0.3.22", features = ["console"] }<|MERGE_RESOLUTION|>--- conflicted
+++ resolved
@@ -49,17 +49,10 @@
 rmp-serde = "1.1.1"
 self_encryption = "~0.29.0"
 serde = { version = "1.0.133", features = ["derive", "rc"] }
-<<<<<<< HEAD
-sn_networking = { path = "../sn_networking", version = "0.18.1-rc.1" }
+sn_networking = { path = "../sn_networking", version = "0.18.2-rc.1" }
 sn_protocol = { path = "../sn_protocol", version = "0.17.9-rc.1" }
 sn_registers = { path = "../sn_registers", version = "0.3.19-rc.1" }
 sn_transfers = { path = "../sn_transfers", version = "0.19.1-rc.1" }
-=======
-sn_networking = { path = "../sn_networking", version = "0.18.1" }
-sn_protocol = { path = "../sn_protocol", version = "0.17.8" }
-sn_registers = { path = "../sn_registers", version = "0.3.18" }
-sn_transfers = { path = "../sn_transfers", version = "0.19.0" }
->>>>>>> 7d1ab72e
 tempfile = "3.6.0"
 thiserror = "1.0.23"
 tiny-keccak = "~2.0.2"
