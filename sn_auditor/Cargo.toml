[package]
authors = ["MaidSafe Developers <dev@maidsafe.net>"]
description = "Safe Network Auditor"
name = "sn_auditor"
version = "0.3.5"
edition = "2021"
homepage = "https://maidsafe.net"
repository = "https://github.com/maidsafe/safe_network"
license = "GPL-3.0"
readme = "README.md"

[features]
default = []
local-discovery = [
    "sn_client/local-discovery",
    "sn_peers_acquisition/local-discovery",
]
network-contacts = ["sn_peers_acquisition/network-contacts"]
nightly = []
open-metrics = ["sn_client/open-metrics"]
websockets = ["sn_client/websockets"]
svg-dag = ["graphviz-rust", "dag-collection"]
dag-collection = []

[dependencies]
bls = { package = "blsttc", version = "8.0.1" }
clap = { version = "4.2.1", features = ["derive"] }
color-eyre = "~0.6"
dirs-next = "~2.0.0"
futures = "0.3.28"
graphviz-rust = { version = "0.9.0", optional = true }
lazy_static = "1.4.0"
serde = { version = "1.0.133", features = ["derive", "rc"] }
serde_json = "1.0.108"
<<<<<<< HEAD
sn_build_info = { path = "../sn_build_info", version = "0.1.15" }
sn_client = { path = "../sn_client", version = "0.110.3" }
=======
sn_client = { path = "../sn_client", version = "0.110.4" }
>>>>>>> 89760a2b
sn_logging = { path = "../sn_logging", version = "0.2.36" }
sn_peers_acquisition = { path = "../sn_peers_acquisition", version = "0.5.3" }
sn_protocol = { path = "../sn_protocol", version = "0.17.11" }
tiny_http = { version = "0.12", features = ["ssl-rustls"] }
tracing = { version = "~0.1.26" }
tokio = { version = "1.32.0", features = [
    "io-util",
    "macros",
    "parking_lot",
    "rt",
    "sync",
    "time",
    "fs",
] }
urlencoding = "2.1.3"

[lints]
workspace = true<|MERGE_RESOLUTION|>--- conflicted
+++ resolved
@@ -32,12 +32,8 @@
 lazy_static = "1.4.0"
 serde = { version = "1.0.133", features = ["derive", "rc"] }
 serde_json = "1.0.108"
-<<<<<<< HEAD
 sn_build_info = { path = "../sn_build_info", version = "0.1.15" }
-sn_client = { path = "../sn_client", version = "0.110.3" }
-=======
 sn_client = { path = "../sn_client", version = "0.110.4" }
->>>>>>> 89760a2b
 sn_logging = { path = "../sn_logging", version = "0.2.36" }
 sn_peers_acquisition = { path = "../sn_peers_acquisition", version = "0.5.3" }
 sn_protocol = { path = "../sn_protocol", version = "0.17.11" }
