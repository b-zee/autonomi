[package]
authors = ["MaidSafe Developers <dev@maidsafe.net>"]
description = "Node Launchpad"
name = "node-launchpad"
version = "0.3.16"
edition = "2021"
license = "GPL-3.0"
homepage = "https://maidsafe.net"
readme = "README.md"
repository = "https://github.com/maidsafe/safe_network"
build = "build.rs"

[[bin]]
name = "node-launchpad"
path = "src/bin/tui/main.rs"

[features]
nightly = []

[dependencies]
atty = "0.2.14"
better-panic = "0.3.0"
chrono = "~0.4.19"
clap = { version = "4.4.5", features = [
    "derive",
    "cargo",
    "wrap_help",
    "unicode",
    "string",
    "unstable-styles",
] }
color-eyre = "0.6.2"
config = "0.14.0"
crossterm = { version = "0.27.0", features = ["serde", "event-stream"] }
derive_deref = "1.1.1"
directories = "5.0.1"
dirs-next = "~2.0.0"
futures = "0.3.28"
fs_extra = "1.3.0"
human-panic = "1.2.0"
itertools = "~0.12.1"
json5 = "0.4.1"
libc = "0.2.148"
log = "0.4.20"
pretty_assertions = "1.4.0"
prometheus-parse = "0.2.5"
ratatui = { version = "0.28.1", features = ["serde", "macros", "unstable-widget-ref"] }
reqwest = { version = "0.12.2", default-features = false, features = [
    "rustls-tls-manual-roots",
] }
serde = { version = "1.0.188", features = ["derive"] }
serde_json = "1.0.107"
signal-hook = "0.3.17"
<<<<<<< HEAD
sn_build_info = { path = "../sn_build_info", version = "0.1.13" }
sn-node-manager = { version = "0.10.4", path = "../sn_node_manager" }
sn_peers_acquisition = { version = "0.5.1", path = "../sn_peers_acquisition" }
sn_protocol = { path = "../sn_protocol", version = "0.17.9" }
=======
sn-node-manager = { version = "0.10.5", path = "../sn_node_manager" }
sn_peers_acquisition = { version = "0.5.2", path = "../sn_peers_acquisition" }
>>>>>>> dd24f2c8
sn-releases = "~0.2.6"
sn_service_management = { version = "0.3.13", path = "../sn_service_management" }
strip-ansi-escapes = "0.2.0"
strum = { version = "0.26.1", features = ["derive"] }
sysinfo = "0.30.12"
tokio = { version = "1.32.0", features = ["full"] }
tokio-util = "0.7.9"
tracing = "0.1.37"
tracing-error = "0.2.0"
tracing-subscriber = { version = "0.3.17", features = ["env-filter", "serde"] }
tui-input = "0.8.0"
which = "6.0.1"
faccess = "0.2.4"
throbber-widgets-tui = "0.7.0"

[build-dependencies]
vergen = { version = "8.2.6", features = ["build", "git", "gitoxide", "cargo"] }

[dev-dependencies]
tempfile = "3.12.0"<|MERGE_RESOLUTION|>--- conflicted
+++ resolved
@@ -51,15 +51,10 @@
 serde = { version = "1.0.188", features = ["derive"] }
 serde_json = "1.0.107"
 signal-hook = "0.3.17"
-<<<<<<< HEAD
-sn_build_info = { path = "../sn_build_info", version = "0.1.13" }
-sn-node-manager = { version = "0.10.4", path = "../sn_node_manager" }
-sn_peers_acquisition = { version = "0.5.1", path = "../sn_peers_acquisition" }
-sn_protocol = { path = "../sn_protocol", version = "0.17.9" }
-=======
+sn_build_info = { path = "../sn_build_info", version = "0.1.14" }
 sn-node-manager = { version = "0.10.5", path = "../sn_node_manager" }
 sn_peers_acquisition = { version = "0.5.2", path = "../sn_peers_acquisition" }
->>>>>>> dd24f2c8
+sn_protocol = { path = "../sn_protocol", version = "0.17.10" }
 sn-releases = "~0.2.6"
 sn_service_management = { version = "0.3.13", path = "../sn_service_management" }
 strip-ansi-escapes = "0.2.0"
