use crate::action::{Action, StatusActions};
use crate::connection_mode::ConnectionMode;
use color_eyre::eyre::{eyre, Error};
use sn_evm::{EvmNetwork, RewardsAddress};
use sn_node_manager::{
    add_services::config::PortRange, config::get_node_registry_path, VerbosityLevel,
};
use sn_peers_acquisition::PeersArgs;
use sn_releases::{self, ReleaseType, SafeReleaseRepoActions};
use sn_service_management::NodeRegistry;
use std::{path::PathBuf, str::FromStr};
use tokio::sync::mpsc::UnboundedSender;

pub const PORT_MAX: u32 = 65535;
pub const PORT_MIN: u32 = 1024;

const NODE_ADD_MAX_RETRIES: u32 = 5;

/// Stop the specified services
pub fn stop_nodes(services: Vec<String>, action_sender: UnboundedSender<Action>) {
    tokio::task::spawn_local(async move {
        if let Err(err) =
            sn_node_manager::cmd::node::stop(None, vec![], services, VerbosityLevel::Minimal).await
        {
            error!("Error while stopping services {err:?}");
            send_action(
                action_sender,
                Action::StatusActions(StatusActions::ErrorStoppingNodes {
                    raw_error: err.to_string(),
                }),
            );
        } else {
            info!("Successfully stopped services");
            send_action(
                action_sender,
                Action::StatusActions(StatusActions::StopNodesCompleted),
            );
        }
    });
}

pub struct MaintainNodesArgs {
    pub count: u16,
    pub owner: String,
    pub peers_args: PeersArgs,
    pub run_nat_detection: bool,
    pub safenode_path: Option<PathBuf>,
    pub data_dir_path: Option<PathBuf>,
    pub action_sender: UnboundedSender<Action>,
    pub connection_mode: ConnectionMode,
    pub port_range: Option<PortRange>,
    pub rewards_address: String,
}

/// Maintain the specified number of nodes
pub fn maintain_n_running_nodes(args: MaintainNodesArgs) {
    debug!("Maintaining {} nodes", args.count);
    tokio::task::spawn_local(async move {
        if args.run_nat_detection {
            run_nat_detection(&args.action_sender).await;
        }

        let config = prepare_node_config(&args);
        debug_log_config(&config, &args);

        let node_registry = match load_node_registry(&args.action_sender).await {
            Ok(registry) => registry,
            Err(err) => {
                error!("Failed to load node registry: {:?}", err);
                return;
            }
        };
        let mut used_ports = get_used_ports(&node_registry);
        let (mut current_port, max_port) = get_port_range(&config.custom_ports);

        let nodes_to_add = args.count as i32 - node_registry.nodes.len() as i32;

        if nodes_to_add <= 0 {
            debug!("Scaling down nodes to {}", nodes_to_add);
            scale_down_nodes(&config, args.count).await;
        } else {
            debug!("Scaling up nodes to {}", nodes_to_add);
            add_nodes(
                &args.action_sender,
                &config,
                nodes_to_add,
                &mut used_ports,
                &mut current_port,
                max_port,
            )
            .await;
        }

        debug!("Finished maintaining {} nodes", args.count);
        send_action(
            args.action_sender,
            Action::StatusActions(StatusActions::StartNodesCompleted),
        );
    });
}

/// Reset all the nodes
pub fn reset_nodes(action_sender: UnboundedSender<Action>, start_nodes_after_reset: bool) {
    tokio::task::spawn_local(async move {
        if let Err(err) = sn_node_manager::cmd::node::reset(true, VerbosityLevel::Minimal).await {
            error!("Error while resetting services {err:?}");
            send_action(
                action_sender,
                Action::StatusActions(StatusActions::ErrorResettingNodes {
                    raw_error: err.to_string(),
                }),
            );
        } else {
            info!("Successfully reset services");
            send_action(
                action_sender,
                Action::StatusActions(StatusActions::ResetNodesCompleted {
                    trigger_start_node: start_nodes_after_reset,
                }),
            );
<<<<<<< HEAD
=======
        }
    });
}

pub struct UpgradeNodesArgs {
    pub action_sender: UnboundedSender<Action>,
    pub connection_timeout_s: u64,
    pub do_not_start: bool,
    pub custom_bin_path: Option<PathBuf>,
    pub force: bool,
    pub fixed_interval: Option<u64>,
    pub peer_ids: Vec<String>,
    pub provided_env_variables: Option<Vec<(String, String)>>,
    pub service_names: Vec<String>,
    pub url: Option<String>,
    pub version: Option<String>,
}

pub fn upgrade_nodes(args: UpgradeNodesArgs) {
    tokio::task::spawn_local(async move {
        if let Err(err) = sn_node_manager::cmd::node::upgrade(
            args.connection_timeout_s,
            args.do_not_start,
            args.custom_bin_path,
            args.force,
            args.fixed_interval,
            args.peer_ids,
            args.provided_env_variables,
            args.service_names,
            args.url,
            args.version,
            VerbosityLevel::Minimal,
        )
        .await
        {
            error!("Error while updating services {err:?}");
            send_action(
                args.action_sender,
                Action::StatusActions(StatusActions::ErrorUpdatingNodes {
                    raw_error: err.to_string(),
                }),
            );
        } else {
            info!("Successfully updated services");
            send_action(
                args.action_sender,
                Action::StatusActions(StatusActions::UpdateNodesCompleted),
            );
>>>>>>> 930cb0c9
        }
    });
}

// --- Helper functions ---

fn send_action(action_sender: UnboundedSender<Action>, action: Action) {
    if let Err(err) = action_sender.send(action) {
        error!("Error while sending action: {err:?}");
    }
}

/// Load the node registry and handle errors
async fn load_node_registry(
    action_sender: &UnboundedSender<Action>,
) -> Result<NodeRegistry, Error> {
    match get_node_registry_path() {
        Ok(path) => match NodeRegistry::load(&path) {
            Ok(registry) => Ok(registry),
            Err(err) => {
                error!("Failed to load NodeRegistry: {}", err);
                if let Err(send_err) = action_sender.send(Action::StatusActions(
                    StatusActions::ErrorLoadingNodeRegistry {
                        raw_error: err.to_string(),
                    },
                )) {
                    error!("Error while sending action: {}", send_err);
                }
                Err(eyre!("Failed to load NodeRegistry"))
            }
        },
        Err(err) => {
            error!("Failed to get node registry path: {}", err);
            if let Err(send_err) = action_sender.send(Action::StatusActions(
                StatusActions::ErrorGettingNodeRegistryPath {
                    raw_error: err.to_string(),
                },
            )) {
                error!("Error while sending action: {}", send_err);
            }
            Err(eyre!("Failed to get node registry path"))
        }
    }
}

struct NodeConfig {
    auto_set_nat_flags: bool,
    upnp: bool,
    home_network: bool,
    custom_ports: Option<PortRange>,
    owner: Option<String>,
    count: u16,
    data_dir_path: Option<PathBuf>,
    peers_args: PeersArgs,
    safenode_path: Option<PathBuf>,
    rewards_address: String,
}

/// Run the NAT detection process
async fn run_nat_detection(action_sender: &UnboundedSender<Action>) {
    info!("Running nat detection....");

    let release_repo = <dyn SafeReleaseRepoActions>::default_config();
    let version = match release_repo
        .get_latest_version(&ReleaseType::NatDetection)
        .await
    {
        Ok(v) => {
            info!("Using NAT detection version {}", v.to_string());
            v.to_string()
        }
        Err(err) => {
            info!("No NAT detection release found, using fallback version 0.1.0");
            info!("Error: {err}");
            "0.1.0".to_string()
        }
    };

    if let Err(err) = sn_node_manager::cmd::nat_detection::run_nat_detection(
        None,
        true,
        None,
        None,
        Some(version),
        VerbosityLevel::Minimal,
    )
    .await
    {
        error!("Error while running nat detection {err:?}. Registering the error.");
        if let Err(err) = action_sender.send(Action::StatusActions(
            StatusActions::ErrorWhileRunningNatDetection,
        )) {
            error!("Error while sending action: {err:?}");
        }
    } else {
        info!("Successfully ran nat detection.");
    }
}

fn prepare_node_config(args: &MaintainNodesArgs) -> NodeConfig {
    NodeConfig {
        auto_set_nat_flags: args.connection_mode == ConnectionMode::Automatic,
        upnp: args.connection_mode == ConnectionMode::UPnP,
        home_network: args.connection_mode == ConnectionMode::HomeNetwork,
        custom_ports: if args.connection_mode == ConnectionMode::CustomPorts {
            args.port_range.clone()
        } else {
            None
        },
        owner: if args.owner.is_empty() {
            None
        } else {
            Some(args.owner.clone())
        },
        count: args.count,
        data_dir_path: args.data_dir_path.clone(),
        peers_args: args.peers_args.clone(),
        safenode_path: args.safenode_path.clone(),
        rewards_address: args.rewards_address.clone(),
    }
}

/// Debug log the node config
fn debug_log_config(config: &NodeConfig, args: &MaintainNodesArgs) {
    debug!("************ STARTING NODE MAINTENANCE ************");
    debug!(
        "Maintaining {} running nodes with the following args:",
        config.count
    );
    debug!(
        " owner: {:?}, peers_args: {:?}, safenode_path: {:?}",
        config.owner, config.peers_args, config.safenode_path
    );
    debug!(
        " data_dir_path: {:?}, connection_mode: {:?}",
        config.data_dir_path, args.connection_mode
    );
    debug!(
        " auto_set_nat_flags: {:?}, custom_ports: {:?}, upnp: {}, home_network: {}",
        config.auto_set_nat_flags, config.custom_ports, config.upnp, config.home_network
    );
}

/// Get the currently used ports from the node registry
fn get_used_ports(node_registry: &NodeRegistry) -> Vec<u16> {
    let used_ports: Vec<u16> = node_registry
        .nodes
        .iter()
        .filter_map(|node| node.node_port)
        .collect();
    debug!("Currently used ports: {:?}", used_ports);
    used_ports
}

/// Get the port range (u16, u16) from the custom ports PortRange
fn get_port_range(custom_ports: &Option<PortRange>) -> (u16, u16) {
    match custom_ports {
        Some(PortRange::Single(port)) => (*port, *port),
        Some(PortRange::Range(start, end)) => (*start, *end),
        None => (PORT_MIN as u16, PORT_MAX as u16),
    }
}

/// Scale down the nodes
async fn scale_down_nodes(config: &NodeConfig, count: u16) {
    match sn_node_manager::cmd::node::maintain_n_running_nodes(
        false,
        config.auto_set_nat_flags,
        120,
        count,
        config.data_dir_path.clone(),
        true,
        None,
        Some(EvmNetwork::ArbitrumSepolia),
        config.home_network,
        false,
        None,
        None,
        None,
        None,
        None,
        None,
        None, // We don't care about the port, as we are scaling down
        config.owner.clone(),
        config.peers_args.clone(),
        RewardsAddress::from_str(config.rewards_address.as_str()).unwrap(),
        None,
        None,
        config.safenode_path.clone(),
        None,
        config.upnp,
        None,
        None,
        VerbosityLevel::Minimal,
        None,
    )
    .await
    {
        Ok(_) => {
            info!("Scaling down to {} nodes", count);
        }
        Err(err) => {
            error!("Error while scaling down to {} nodes: {err:?}", count);
        }
    }
}

/// Add the specified number of nodes
async fn add_nodes(
    action_sender: &UnboundedSender<Action>,
    config: &NodeConfig,
    mut nodes_to_add: i32,
    used_ports: &mut Vec<u16>,
    current_port: &mut u16,
    max_port: u16,
) {
    let mut retry_count = 0;

    while nodes_to_add > 0 && retry_count < NODE_ADD_MAX_RETRIES {
        // Find the next available port
        while used_ports.contains(current_port) && *current_port <= max_port {
            *current_port += 1;
        }

        if *current_port > max_port {
            error!("Reached maximum port number. Unable to find an available port.");
            send_action(
                action_sender.clone(),
                Action::StatusActions(StatusActions::ErrorScalingUpNodes {
                    raw_error: format!(
                        "Reached maximum port number ({}).\nUnable to find an available port.",
                        max_port
                    ),
                }),
            );
            break;
        }

        let port_range = Some(PortRange::Single(*current_port));
        match sn_node_manager::cmd::node::maintain_n_running_nodes(
            false,
            config.auto_set_nat_flags,
            120,
            config.count,
            config.data_dir_path.clone(),
            true,
            None,
            Some(EvmNetwork::ArbitrumSepolia),
            config.home_network,
            false,
            None,
            None,
            None,
            None,
            None,
            None,
            port_range,
            config.owner.clone(),
            config.peers_args.clone(),
            RewardsAddress::from_str(config.rewards_address.as_str()).unwrap(),
            None,
            None,
            config.safenode_path.clone(),
            None,
            config.upnp,
            None,
            None,
            VerbosityLevel::Minimal,
            None,
        )
        .await
        {
            Ok(_) => {
                info!("Successfully added a node on port {}", current_port);
                used_ports.push(*current_port);
                nodes_to_add -= 1;
                *current_port += 1;
                retry_count = 0; // Reset retry count on success
            }
            Err(err) => {
                //TODO: We should use concrete error types here instead of string matching (sn_node_manager)
                if err.to_string().contains("is being used by another service") {
                    warn!(
                        "Port {} is being used, retrying with a different port. Attempt {}/{}",
                        current_port,
                        retry_count + 1,
                        NODE_ADD_MAX_RETRIES
                    );
                } else if err
                    .to_string()
                    .contains("Failed to add one or more services")
                    && retry_count >= NODE_ADD_MAX_RETRIES
                {
                    send_action(
                        action_sender.clone(),
                        Action::StatusActions(StatusActions::ErrorScalingUpNodes {
                            raw_error: "When trying to add a node, we failed.\n\
                                 Maybe you ran out of disk space?\n\
                                 Maybe you need to change the port range?"
                                .to_string(),
                        }),
                    );
                } else if err
                    .to_string()
                    .contains("contains a virus or potentially unwanted software")
                    && retry_count >= NODE_ADD_MAX_RETRIES
                {
                    send_action(
                        action_sender.clone(),
                        Action::StatusActions(StatusActions::ErrorScalingUpNodes {
                            raw_error: "When trying to add a node, we failed.\n\
                             You may be running an old version of safenode service?\n\
                             Did you whitelisted safenode and the launchpad?"
                                .to_string(),
                        }),
                    );
                } else {
                    error!("Range of ports to be used {:?}", *current_port..max_port);
                    error!("Error while adding node on port {}: {err:?}", current_port);
                }
                // In case of error, we increase the port and the retry count
                *current_port += 1;
                retry_count += 1;
            }
        }
    }
    if retry_count >= NODE_ADD_MAX_RETRIES {
        send_action(
            action_sender.clone(),
            Action::StatusActions(StatusActions::ErrorScalingUpNodes {
                raw_error: format!(
                    "When trying run a node, we reached the maximum amount of retries ({}).\n\
                    Could this be a firewall blocking nodes starting?\n\
                    Or ports on your router already in use?",
                    NODE_ADD_MAX_RETRIES
                ),
            }),
        );
    }
}<|MERGE_RESOLUTION|>--- conflicted
+++ resolved
@@ -118,8 +118,6 @@
                     trigger_start_node: start_nodes_after_reset,
                 }),
             );
-<<<<<<< HEAD
-=======
         }
     });
 }
@@ -168,7 +166,6 @@
                 args.action_sender,
                 Action::StatusActions(StatusActions::UpdateNodesCompleted),
             );
->>>>>>> 930cb0c9
         }
     });
 }
