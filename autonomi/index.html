--- conflicted
+++ resolved
@@ -1,5 +1,4 @@
 <html>
-<<<<<<< HEAD
 
 <head>
   <meta content="text/html;charset=utf-8" http-equiv="Content-Type" />
@@ -18,126 +17,59 @@
 
       aut.logInit("sn_networking=warn,autonomi=trace");
 
-      console.log("connecting...");
+      updateProgress("Connecting...");
       const client = await aut.Client.connect([peer_addr]);
-      console.log("connected");
+      updateProgress("Connected");
 
-      console.log("getting wallet...");
+      updateProgress("Getting wallet...");
       const wallet = aut.getFundedWallet();
-      console.log("wallet retrieved");
+      updateProgress("Wallet retrieved");
 
       // Random 32 byte data
       const data = [...Array(16)].map(() => Math.floor(Math.random() * 9));
-      console.log("our data: ", data);
+      updateProgress("Our data: " + data);
 
-      console.log("calculating cost...");
+      updateProgress("Calculating cost...");
       let result = await client.dataCost(data, wallet);
-      console.log("calculated cost: ", result.toString());
+      updateProgress("Calculated cost: " + result.toString());
 
-      console.log("putting...");
+      updateProgress("Putting data...");
       const dataAddr = await client.dataPut(data, wallet);
-      console.log("put done: ", dataAddr.toString());
+      updateProgress("Put done: " + dataAddr.toString());
 
       let archive = new Map([["README.md", dataAddr]]);
-      console.log("putting data as archive... ", archive);
+      updateProgress("Putting data as archive... " + archive);
       let archiveAddr = await client.archivePut(archive, wallet);
-      console.log("archive put done: ", archiveAddr);
+      updateProgress("Archive put done: " + archiveAddr);
 
-      console.log("fetching archive...");
+      updateProgress("Fetching archive...");
       let archiveFetched = await client.archiveGet(archiveAddr);
-      console.log("archive fetched: ", archiveFetched);
+      updateProgress("Archive fetched: " + archiveFetched);
+
       for (const [path, addr] of archiveFetched) {
-        console.log("fetching data: ", path, ", addr: ", addr);
+        updateProgress("Fetching data: " + path + ", addr: " + addr);
         const dataFetched = await client.dataGet(addr);
-        console.log("data fetched: ", dataFetched);
+        updateProgress("Data fetched: " + dataFetched);
       }
 
       // Generate random secret key
       const secretKey = [...Array(32)].map(() => Math.floor(Math.random() * 9));
-
       await client.writeBytesToVault(data, wallet, secretKey);
 
       const vault = await client.fetchAndDecryptVault(secretKey);
-      console.log("vault: ", vault);
+      updateProgress("Vault: " + vault);
+    }
+
+    function updateProgress(message) {
+      document.getElementById('progress').textContent = message;
     }
 
     document.getElementById("btn-run").addEventListener("click", run, false);
   </script>
 
-  <label for="peer_id">Peer ID: <input type="text" id="peer_id" /></label>
+  <label for="peer_id">Peer MultiAddr: <input type="text" id="peer_id" /></label>
   <button id="btn-run">Run</button>
+  <span id="progress"></span>
 </body>
 
-=======
-<head>
-    <meta content="text/html;charset=utf-8" http-equiv="Content-Type"/>
-</head>
-<body>
-<!-- credits: https://rustwasm.github.io/docs/wasm-bindgen/examples/without-a-bundler.html -->
-<script type="module">
-    import init, * as aut from './pkg/autonomi.js';
-
-    async function run() {
-        document.getElementById("btn-run").disabled = true;
-        const peer_addr = document.getElementById('peer_id').value;
-
-        await init();
-
-        aut.logInit("sn_networking=warn,autonomi=trace");
-
-        updateProgress("Connecting...");
-        const client = await new aut.Client([peer_addr]);
-        updateProgress("Connected");
-
-        updateProgress("Getting wallet...");
-        const wallet = aut.getFundedWallet();
-        updateProgress("Wallet retrieved");
-
-        // Random 32 byte data
-        const data = [...Array(16)].map(() => Math.floor(Math.random() * 9));
-        updateProgress("Our data: " + data);
-
-        updateProgress("Calculating cost...");
-        let result = await client.dataCost(data, wallet);
-        updateProgress("Calculated cost: " + result.toString());
-
-        updateProgress("Putting data...");
-        const dataAddr = await client.dataPut(data, wallet);
-        updateProgress("Put done: " + dataAddr.toString());
-
-        let archive = new Map([["README.md", dataAddr]]);
-        updateProgress("Putting data as archive... " + archive);
-        let archiveAddr = await client.archivePut(archive, wallet);
-        updateProgress("Archive put done: " + archiveAddr);
-
-        updateProgress("Fetching archive...");
-        let archiveFetched = await client.archiveGet(archiveAddr);
-        updateProgress("Archive fetched: " + archiveFetched);
-
-        for (const [path, addr] of archiveFetched) {
-            updateProgress("Fetching data: " + path + ", addr: " + addr);
-            const dataFetched = await client.dataGet(addr);
-            updateProgress("Data fetched: " + dataFetched);
-        }
-
-        // Generate random secret key
-        const secretKey = [...Array(32)].map(() => Math.floor(Math.random() * 9));
-        await client.writeBytesToVault(data, wallet, secretKey);
-
-        const vault = await client.fetchAndDecryptVault(secretKey);
-        updateProgress("Vault: " + vault);
-    }
-
-    function updateProgress(message) {
-        document.getElementById('progress').textContent = message;
-    }
-
-    document.getElementById("btn-run").addEventListener("click", run, false);
-</script>
-
-<label for="peer_id">Peer MultiAddr: <input type="text" id="peer_id"/></label>
-<button id="btn-run">Run</button>
-<span id="progress"></span>
-</body>
->>>>>>> 0ccde605
 </html>